<<<<<<< HEAD
## [0.3.1] - WIP
=======
## [0.3.1] - 2020-03-27
>>>>>>> 75a1b7f4

### New Features

- `FileExecutor` and `FileSystemExecutor` now have an optional `KeyedString` property to mix files with hard coded templates
<<<<<<< HEAD
=======
- Added `Template` interface so that `TemplateHandler` no longer depends directly on html/template

### Bugfix

- Template cache not used/not working when constructing template in file executors
>>>>>>> 75a1b7f4


## [0.3.0] - 2020-03-10

Protocol and API overhaul, improve docs and examples, transitioning from prototype
to a usable library. Improve test coverage >= 90% range.

### Protocol Change

Treetop is a 'HTML template' protocol with one content-type value.

    application/x.treetop-html-template+xml

Use of the terms 'fragment' and 'partial' have been done away with. The following
headers can be included (optional) in the response to control navigation history.

    X-Page-URL: /some/path
    X-Response-History: replace

All HTML content in the response body should be wrapped in a single HTMLTemplateElement (this is implicit if not present).

    <template>
        <p id="first">this is the first fragment</p>
        <p id="second">this is the second fragment</p>
    </template>

This will make the intention of the protocol more obvious for developers already
familiar with the use of HTML5 templates and avoid some issues with non-rooted
markup in a response body.

### Change Redirect Header

Treetop redirects now use the Location header value as the destination URL. The only difference
from a normal HTTP redirect is the status code of 200. The `X-Treetop-Redirect`
header will have a value of "SeeOther" to signal to the XHR client that a new location
should be forced.

### Views and Executors

Implementation of the `View` type has been simplified.

The `ViewExecutor` interface was created to encapsulate responsibility for converting a view
to a HTTP handler. The `TemplateExec` function interface is gone. The following template loaders
have been implemented with the treetop package:

1. `FileExecutor` - Loads template files from the files system, similar to template.ParseFiles
2. `FileSystemExecutor` - resolves templates through a http.FileSystem interface
3. `StringExecutor` - treats view.Template string as a literal template string
4. `KeyedStringExecutor` - treats view.Template as a key to a template map
5. `DeveloperExecutor` - Wrap any other executor and the templates will be reloaded for every request

Example usage

    base := NewView("base.html", MyHandler)
    content := base.NewSubView(
        "content", "content_a.html", MyContentAHandler)

    exec := treetop.NewKeyedStringExecutor(map[string]string{
        "base.html": "Base here",
        "content_a.html": "Content A here",
    })
    mux.Handle("/some/path", exec.NewViewHandler(content))


### View Debugging

`SprintViewTree` is a to-string function that is helpful for showing how a given view
hierarchy is configured.

Example output

    - View("base.html", ...Constant.func1)
      |- A: SubView("A", "A.html", ...Constant.func1)
      |  |- A1: SubView("A1", "A1.html", ...Constant.func1)
      |  '- A2: SubView("A2", "A2.html", ...Constant.func1)
      |
      '- B: SubView("B", "B.html", ...Constant.func1)
          |- B1: SubView("B1", "B1.html", ...Constant.func1)
          '- B2: SubView("B2", "B2.html", ...Constant.func1)

#### DeveloperExecutor Error Page

During development you can wrap your server template executor in a `DeveloperExecutor`
It will reload/re-parse templates for every request. Any template errors will be
rendered to the client in a formatted error page.

    exec := treetop.FileExecutor{}
    if devMode {
        exec = treetop.DeveloperExecutor{exec}
    }
    mux.Handle(....)

### View Helpers

Removed `SeeOtherPage` function, the `Redirect` helper is the only redirect function.

Renamed `IsTreetopRequest` predicate to a `IsTemplateRequest`, this is more consistent with
changes in protocol terminology.

### Fixes

- The `Content-Length` header is now set on all template responses.
- Templates are no longer re-parsed for every request

### Examples

- Add bootstrap CDN link for nicer styling and to help with demos
- Re-organize how demos are loaded to allow for more to be added
- Create 'Writer' greeter example for comparison


## [0.2.0] - 2020-02-16

Add clarifications to the prototype library API and improve code docs.

### Bugfix

- Writer implementation was not including query in response URL header

### Breaking API Changes

- Remove `treetop.Renderer` type, unnecessary since it only wraps `TemplateExec`
- Add TemplateExec parameter to `treetop.NewView..` API method for creating base views
- Rename `treetop.TreetopWriter` interface to `treetop.Writer` to conform to naming guidelines
- Remove `treetop.Test`, testing recipes and resources belong elsewhere
- Split `treetop.Writer` function into `treetop.NewPartialWriter` and `treetop.NewFragmentWriter` and remove the confusing `isPartial` flag
- Change `treetop.View` from an interface to a struct and expose internals to make debugging easier
- Rename `HandlePartial` method to `HandleSubView` in `treetop.Response` interface to be consistent with the view builder
- Rename `Done` method to `Finished` in `treetop.Response` interface
- Rename `HandlerFunc` signature type to `ViewHandlerFunc` to make a clearer association with the view builder


#### Defining a page with views

Relatively minor change but makes more sense now I think.

```
base := treetop.NewView(
    treetop.DefaultTemplateExec,
    pageHandler,
    "base.html.tmpl",
)
nav := base.DefaultSubView("nav", navHandler)
content := base.DefaultSubView("content", contentHandler)
content2 := base.SubView("content", content2Handler)
```

## [0.1.0] - 2020-01-26

### Changed

- Added go.mod file
- added v0.1.0 tag as outlined in go blog [Migrating to Go Modules](https://blog.golang.org/migrating-to-go-modules)<|MERGE_RESOLUTION|>--- conflicted
+++ resolved
@@ -1,20 +1,13 @@
-<<<<<<< HEAD
-## [0.3.1] - WIP
-=======
 ## [0.3.1] - 2020-03-27
->>>>>>> 75a1b7f4
 
 ### New Features
 
 - `FileExecutor` and `FileSystemExecutor` now have an optional `KeyedString` property to mix files with hard coded templates
-<<<<<<< HEAD
-=======
 - Added `Template` interface so that `TemplateHandler` no longer depends directly on html/template
 
 ### Bugfix
 
 - Template cache not used/not working when constructing template in file executors
->>>>>>> 75a1b7f4
 
 
 ## [0.3.0] - 2020-03-10
